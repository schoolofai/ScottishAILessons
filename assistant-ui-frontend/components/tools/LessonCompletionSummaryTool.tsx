"use client";

import React, { useState, useEffect } from "react";
import { makeAssistantToolUI } from "@assistant-ui/react";
import { useSafeLangGraphInterruptState } from "@/lib/replay/useSafeLangGraphHooks";
import { useRouter } from "next/navigation";
import { useAppwrite, EvidenceDriver, SessionDriver, MasteryDriver, RoutineDriver } from "@/lib/appwrite";
import { Button } from "@/components/ui/button";
import { Card, CardContent, CardHeader, CardTitle } from "@/components/ui/card";
import { Badge } from "@/components/ui/badge";
import { Progress } from "@/components/ui/progress";
import { Alert, AlertDescription } from "@/components/ui/alert";
import { Tabs, TabsContent, TabsList, TabsTrigger } from "@/components/ui/tabs";
import {
  TrophyIcon,
  RefreshCwIcon,
  CheckCircleIcon,
  XCircleIcon,
  TrendingUpIcon,
  TargetIcon,
  ClockIcon,
  BookOpenIcon,
  BarChartIcon,
  AlertTriangleIcon
} from "lucide-react";
import ReactMarkdown from 'react-markdown';
import * as pako from 'pako';
import { useReplayMode } from "@/contexts/ReplayModeContext";
import { useSafeCurrentCard } from "@/contexts/CurrentCardContext";

/**
 * Compress and encode conversation history for storage.
 * Uses gzip compression followed by base64 encoding.
 */
function compressConversationHistory(history: ConversationHistory): string {
  try {
    const jsonString = JSON.stringify(history);
    const compressed = pako.gzip(jsonString);
    const base64 = btoa(String.fromCharCode(...compressed));

    const originalSize = new Blob([jsonString]).size;
    const compressedSize = compressed.length;
    const ratio = ((1 - compressedSize / originalSize) * 100).toFixed(1);

    console.log(`🗜️ Compression stats: ${originalSize}B → ${compressedSize}B (${ratio}% reduction)`);

    return base64;
  } catch (error) {
    console.error('❌ Failed to compress conversation history:', error);
    throw new Error('Compression failed');
  }
}

type ConversationHistory = {
  version: string;
  threadId: string;
  sessionId: string;
  capturedAt: string;
  messages: Array<{
    id: string;
    type: string;
    content: string;
    tool_calls?: Array<{
      id: string;
      name: string;
      args: any;
    }>;
  }>;
};

type LessonCompletionSummaryArgs = {
  summary: string;
  performance_analysis: {
    overall_accuracy: number;
    first_attempt_success: number;
    average_attempts: number;
    strong_areas: string[];
    challenge_areas: string[];
    retry_recommended: boolean;
  };
  evidence: Array<{
    timestamp: string;
    item_id: string;
    response: string;
    correct: boolean;
    attempts: number;
    confidence: number;
    reasoning: string;
    feedback: string;
  }>;
  mastery_updates: Array<{
    outcome_id: string;
    score: number;
    timestamp: string;
  }>;
  lesson_title: string;
  total_cards: number;
  cards_completed: number;
  retry_recommended: boolean;
  timestamp: string;
  // Session context for persistence
  session_id: string;
  student_id: string;
  course_id: string;
  // Conversation history for replay (will be compressed before saving)
  conversation_history?: ConversationHistory;
};

export const LessonCompletionSummaryTool = makeAssistantToolUI<
  LessonCompletionSummaryArgs,
  unknown
>({
  toolName: "lesson_completion_summary",
  render: function LessonCompletionSummaryUI({ args, callTool, status }) {
    const { isReplayMode } = useReplayMode();
    const interrupt = useSafeLangGraphInterruptState();
    const router = useRouter();
    const { createDriver } = useAppwrite();
    const cardContext = useSafeCurrentCard();
    const onSessionStatusChange = cardContext?.onSessionStatusChange;

    const {
      summary,
      performance_analysis,
      evidence,
      mastery_updates,
      lesson_title,
      total_cards,
      retry_recommended,
      session_id,
      student_id,
      course_id,
      conversation_history
    } = args;

    // Debug logging to check what data we're receiving
    console.log('🔍 LessonCompletionSummaryTool received args:', {
      evidence: evidence?.length || 0,
      mastery_updates: mastery_updates?.length || 0,
      conversation_history_messages: conversation_history?.messages?.length || 0,
      session_id,
      student_id,
      course_id,
      evidence_sample: evidence?.[0],
      mastery_sample: mastery_updates?.[0]
    });

    const [selectedTab, setSelectedTab] = useState("performance");
    const [persistenceCompleted, setPersistenceCompleted] = useState(false);
    const isLoading = status.type === "executing";

    // Automatically persist data when component receives completion summary
    useEffect(() => {
      const persistData = async () => {
        if (persistenceCompleted) {
          console.log('🔄 Data already persisted, skipping...');
          return;
        }

        try {
          const evidenceDriver = createDriver(EvidenceDriver);
          const sessionDriver = createDriver(SessionDriver);
          const masteryDriver = createDriver(MasteryDriver);
          const routineDriver = createDriver(RoutineDriver);

          console.log('🚀 Auto-persisting lesson completion data...');
          console.log(`Evidence records: ${evidence.length}, Mastery updates: ${mastery_updates.length}`);
          console.log('📋 Session context:', { session_id, student_id, course_id });

          // 1. Validate and map evidence data
          console.log('🔍 Validating and mapping evidence data...');
          const evidenceData = evidence.map((entry, index) => {
            const mapped = {
              sessionId: session_id,
              itemId: entry.item_id,
              response: entry.response,
              correct: entry.correct,
              attempts: entry.attempts,
              confidence: entry.confidence,
              reasoning: entry.reasoning,
              feedback: entry.feedback,
              timestamp: entry.timestamp
            };

            console.log(`[Evidence Debug] Entry ${index + 1}:`, {
              original: entry,
              mapped: mapped
            });

            // Validate required fields
            if (!mapped.sessionId) throw new Error(`Evidence ${index + 1}: Missing sessionId`);
            if (!mapped.itemId) throw new Error(`Evidence ${index + 1}: Missing itemId`);
            if (mapped.response === undefined) throw new Error(`Evidence ${index + 1}: Missing response`);
            if (mapped.correct === undefined) throw new Error(`Evidence ${index + 1}: Missing correct flag`);

            return mapped;
          });

          // 2. Batch save all evidence to Appwrite
          if (evidenceData.length > 0) {
            console.log('📝 Starting evidence persistence...');
            console.log('[Evidence Debug] About to call batchRecordEvidence with:', evidenceData);

            const evidenceResults = await evidenceDriver.batchRecordEvidence(evidenceData);

            console.log(`✅ Successfully persisted ${evidenceResults.length} evidence records`);
            console.log('[Evidence Debug] Evidence creation results:', evidenceResults.map(r => ({ id: r.$id, itemId: r.itemId })));
          } else {
            console.log('⚠️ No evidence data to persist');
          }

          // 3. Convert mastery updates to MasteryV2 format and persist
          if (mastery_updates.length > 0) {
            console.log('🎯 Starting MasteryV2 EMA updates persistence...');
            console.log('[Mastery Debug] Converting mastery updates to EMA format:', mastery_updates);

            // Convert mastery_updates to EMA format for MasteryV2
            const emaUpdates: { [outcomeId: string]: number } = {};
            mastery_updates.forEach(update => {
              emaUpdates[update.outcome_id] = update.score;
            });

            console.log('[MasteryV2 Debug] EMA updates to apply:', emaUpdates);

            const masteryResult = await masteryDriver.batchUpdateEMAs(student_id, course_id, emaUpdates);

            console.log('✅ Successfully updated MasteryV2 EMAs');
            console.log('[MasteryV2 Debug] MasteryV2 update result:', {
              studentId: masteryResult.studentId,
              courseId: masteryResult.courseId,
              emaByOutcome: JSON.parse(masteryResult.emaByOutcome || '{}'),
              updatedAt: masteryResult.updatedAt
            });

            // 4. Update routine schedules for spaced repetition
            console.log('📅 Updating routine schedules for spaced repetition...');
            console.log('[Routine Debug] Processing mastery updates for routine scheduling:', mastery_updates);

            for (const masteryUpdate of mastery_updates) {
              try {
                console.log(`[Routine Debug] Updating schedule for outcome ${masteryUpdate.outcome_id} with EMA ${masteryUpdate.score}`);

                await routineDriver.updateOutcomeSchedule(
                  student_id,
                  course_id,
                  masteryUpdate.outcome_id,
                  masteryUpdate.score
                );

                console.log(`✅ Updated routine schedule for outcome ${masteryUpdate.outcome_id}`);
              } catch (routineError) {
                console.error(`⚠️ Failed to update routine for outcome ${masteryUpdate.outcome_id}:`, routineError);
                // Continue with other outcomes even if one fails
              }
            }

            console.log('✅ Successfully updated all routine schedules');
          } else {
            console.log('⚠️ No mastery updates to persist');
          }

<<<<<<< HEAD
          // 5. Mark session as complete
          console.log('📊 Updating session status to complete...');
          const sessionUpdate = {
            endedAt: new Date().toISOString(),
            stage: "done"
          };
          console.log('[Session Debug] Session update data:', sessionUpdate);
=======
          // 4. Compress and persist conversation history
          if (conversation_history && conversation_history.messages.length > 0) {
            console.log('💬 Starting conversation history compression and persistence...');
            console.log(`[History Debug] Messages to compress: ${conversation_history.messages.length}`);

            try {
              const compressedHistory = compressConversationHistory(conversation_history);
              const sizeKB = (compressedHistory.length / 1024).toFixed(2);
              console.log(`[History Debug] Compressed size: ${sizeKB} KB`);

              // Verify size constraint (50KB max in Appwrite)
              if (compressedHistory.length > 50000) {
                throw new Error(`Compressed history exceeds 50KB limit: ${sizeKB} KB`);
              }

              // Update session with compressed history
              await sessionDriver.updateConversationHistory(session_id, compressedHistory);
              console.log('✅ Conversation history compressed and persisted successfully');
            } catch (historyError) {
              console.error('⚠️ Failed to persist conversation history (non-fatal):', historyError);
              // Continue with session completion even if history fails
            }
          } else {
            console.log('⚠️ No conversation history to persist');
          }

          // 5. Mark session as complete with proper status and score
          console.log('📊 Marking session as completed...');
          const finalScore = performance_analysis.overall_accuracy;
          console.log('[Session Debug] Completing session with score:', finalScore);
>>>>>>> 334ae74b

          await sessionDriver.completeSession(session_id, finalScore);
          console.log('✅ Session marked as completed with status="completed"');

          // Notify parent component (SessionChatAssistant) to update navigation prevention
          if (onSessionStatusChange) {
            console.log('📢 Notifying parent: session status changed to "completed"');
            onSessionStatusChange('completed');
          }

          console.log('🎉 All lesson completion data auto-persisted successfully!');
          setPersistenceCompleted(true);

        } catch (error) {
          console.error('❌ CRITICAL FAILURE: Failed to auto-persist lesson completion data:', error);
          console.error('Error stack:', error instanceof Error ? error.stack : 'No stack trace');

          // Log detailed context for debugging
          console.error('Debug context:', {
            session_id,
            student_id,
            course_id,
            evidenceCount: evidence?.length,
            masteryCount: mastery_updates?.length,
            evidenceSample: evidence?.[0],
            masterySample: mastery_updates?.[0]
          });

          // Show detailed error to user
          const errorMessage = error instanceof Error ? error.message : 'Unknown error occurred';
          const errorDetails = error instanceof Error && error.stack
            ? error.stack.split('\n').slice(0, 3).join('\n')
            : 'No additional details available';

          alert(`CRITICAL ERROR: Failed to auto-save lesson data!\n\nError: ${errorMessage}\n\nDetails: ${errorDetails}\n\nPlease screenshot this message and contact support. Your progress may not be saved.`);
        }
      };

      // Only persist if we have valid data
      if (session_id && student_id && course_id && evidence && mastery_updates) {
        persistData();
      } else {
        console.warn('⚠️ Missing required data for auto-persistence:', {
          session_id: !!session_id,
          student_id: !!student_id,
          course_id: !!course_id,
          evidence: !!evidence,
          mastery_updates: !!mastery_updates
        });
      }
    }, [session_id, student_id, course_id, evidence, mastery_updates, persistenceCompleted, createDriver]);

    const handleComplete = async () => {
      // Data already persisted automatically, just handle UI actions
      if (!persistenceCompleted) {
        console.warn('⚠️ Manual completion triggered but auto-persistence not complete yet');
        return;
      }

      try {
        console.log('🔄 Manual completion - data already persisted, handling UI actions...');

        // 5. Only call tool if it's available (during interrupts)
        if (typeof callTool === "function") {
          console.log('📞 Calling completion tool...');
          callTool({
            action: "complete",
            interaction_type: "lesson_completion",
            performance_satisfaction: "satisfied",
            wants_retry: false,
            timestamp: new Date().toISOString()
          });
        }

        // Navigate to dashboard after marking as complete
        console.log('🏠 Navigating to dashboard...');
        router.push("/dashboard");
      } catch (error) {
        console.error('❌ CRITICAL FAILURE: Failed to persist lesson completion data:', error);
        console.error('Error stack:', error instanceof Error ? error.stack : 'No stack trace');

        // Log detailed context for debugging
        console.error('Debug context:', {
          session_id,
          student_id,
          course_id,
          evidenceCount: evidence?.length,
          masteryCount: mastery_updates?.length,
          evidenceSample: evidence?.[0],
          masterySample: mastery_updates?.[0]
        });

        // Show detailed error to user
        const errorMessage = error instanceof Error ? error.message : 'Unknown error occurred';
        const errorDetails = error instanceof Error && error.stack
          ? error.stack.split('\n').slice(0, 3).join('\n')
          : 'No additional details available';

        alert(`CRITICAL ERROR: Failed to save lesson data!\n\nError: ${errorMessage}\n\nDetails: ${errorDetails}\n\nPlease screenshot this message and contact support. Your progress may not be saved.`);

        // Still navigate to avoid user being stuck
        router.push("/dashboard");
      }
    };

    const handleRetry = () => {
      if (confirm("Are you sure you want to retry this lesson? Your current progress will be reset.")) {
        // Only call tool if it's available (during interrupts)
        if (typeof callTool === "function") {
          callTool({
            action: "retry_lesson",
            interaction_type: "lesson_retry",
            retry_reason: "student_choice",
            timestamp: new Date().toISOString()
          });
        }
      }
    };

    const handleContinue = () => {
      // Only call tool if it's available (during interrupts)
      if (typeof callTool === "function") {
        callTool({
          action: "continue_learning",
          interaction_type: "continue_to_next",
          current_lesson_complete: true,
          timestamp: new Date().toISOString()
        });
      }
      // Navigate to dashboard after continuing learning
      router.push("/dashboard");
    };

    const accuracyPercentage = Math.round(performance_analysis.overall_accuracy * 100);
    const firstAttemptPercentage = Math.round(performance_analysis.first_attempt_success * 100);
    const correct_answers = evidence.filter(item => item.correct).length;

    const getPerformanceColor = (percentage: number) => {
      if (percentage >= 80) return "text-green-600";
      if (percentage >= 60) return "text-yellow-600";
      return "text-red-600";
    };

    const getPerformanceBadge = (percentage: number) => {
      if (percentage >= 80) return { variant: "default" as const, label: "Excellent" };
      if (percentage >= 60) return { variant: "secondary" as const, label: "Good" };
      return { variant: "destructive" as const, label: "Needs Practice" };
    };

    return (
      <Card className="w-full max-w-5xl mx-auto">
        <CardHeader>
          <div className="flex items-center justify-between">
            <CardTitle className="flex items-center gap-2 text-xl">
              <TrophyIcon className="w-6 h-6 text-yellow-500" />
              {lesson_title} - Complete!
            </CardTitle>

            <div className="flex items-center gap-2">
              <Badge variant="outline">
                {correct_answers}/{total_cards} Correct
              </Badge>
              {retry_recommended && (
                <Badge variant="secondary" className="text-orange-600">
                  <RefreshCwIcon className="w-3 h-3 mr-1" />
                  Retry Suggested
                </Badge>
              )}
            </div>
          </div>
        </CardHeader>

        <CardContent className="space-y-6">
          {/* Main performance overview */}
          <div className="grid grid-cols-1 md:grid-cols-3 gap-4">
            <Card className="p-4">
              <div className="flex items-center gap-2 mb-2">
                <TargetIcon className="w-4 h-4 text-gray-500" />
                <span className="font-medium text-sm">Overall Accuracy</span>
              </div>
              <div className="flex items-center gap-2">
                <div className={`text-2xl font-bold ${getPerformanceColor(accuracyPercentage)}`}>
                  {accuracyPercentage}%
                </div>
                <Badge variant={getPerformanceBadge(accuracyPercentage).variant}>
                  {getPerformanceBadge(accuracyPercentage).label}
                </Badge>
              </div>
              <Progress value={accuracyPercentage} className="mt-2" />
            </Card>

            <Card className="p-4">
              <div className="flex items-center gap-2 mb-2">
                <TrendingUpIcon className="w-4 h-4 text-gray-500" />
                <span className="font-medium text-sm">First Attempt Success</span>
              </div>
              <div className="flex items-center gap-2">
                <div className={`text-2xl font-bold ${getPerformanceColor(firstAttemptPercentage)}`}>
                  {firstAttemptPercentage}%
                </div>
              </div>
              <Progress value={firstAttemptPercentage} className="mt-2" />
            </Card>

            <Card className="p-4">
              <div className="flex items-center gap-2 mb-2">
                <ClockIcon className="w-4 h-4 text-gray-500" />
                <span className="font-medium text-sm">Avg. Attempts per Card</span>
              </div>
              <div className="text-2xl font-bold">
                {performance_analysis.average_attempts.toFixed(1)}
              </div>
              <div className="text-xs text-gray-500 mt-1">
                {performance_analysis.average_attempts <= 1.5 ? "Excellent!" :
                 performance_analysis.average_attempts <= 2.5 ? "Good effort!" :
                 "Room for improvement"}
              </div>
            </Card>
          </div>

          {/* Retry recommendation */}
          {retry_recommended && (
            <Alert>
              <AlertTriangleIcon className="w-4 h-4" />
              <AlertDescription>
                <div className="space-y-2">
                  <p className="font-medium">Consider retrying this lesson to strengthen your understanding:</p>
                  <ul className="text-sm list-disc ml-4 space-y-1">
                    <li>Your accuracy is below 70%, indicating some concepts need reinforcement</li>
                    <li>Multiple attempts were needed on several questions</li>
                    <li>Retrying will help solidify your knowledge before moving forward</li>
                  </ul>
                </div>
              </AlertDescription>
            </Alert>
          )}

          {/* Detailed tabs */}
          <Tabs value={selectedTab} onValueChange={setSelectedTab} className="w-full">
            <TabsList className="grid w-full grid-cols-3">
              <TabsTrigger value="performance">Performance</TabsTrigger>
              <TabsTrigger value="details">Details</TabsTrigger>
              <TabsTrigger value="progress">Progress</TabsTrigger>
            </TabsList>

            <TabsContent value="performance" className="space-y-4">
              {/* Strong areas */}
              {performance_analysis.strong_areas.length > 0 && (
                <Card className="p-4 border-green-200 bg-green-50">
                  <h3 className="font-semibold text-green-800 mb-2 flex items-center gap-2">
                    <CheckCircleIcon className="w-4 h-4" />
                    Your Strengths
                  </h3>
                  <ul className="space-y-1">
                    {performance_analysis.strong_areas.map((area, index) => (
                      <li key={index} className="text-green-700 text-sm">
                        • {area}
                      </li>
                    ))}
                  </ul>
                </Card>
              )}

              {/* Challenge areas */}
              {performance_analysis.challenge_areas.length > 0 && (
                <Card className="p-4 border-orange-200 bg-orange-50">
                  <h3 className="font-semibold text-orange-800 mb-2 flex items-center gap-2">
                    <TargetIcon className="w-4 h-4" />
                    Areas for Improvement
                  </h3>
                  <ul className="space-y-1">
                    {performance_analysis.challenge_areas.map((area, index) => (
                      <li key={index} className="text-orange-700 text-sm">
                        • {area}
                      </li>
                    ))}
                  </ul>
                </Card>
              )}
            </TabsContent>

            <TabsContent value="details" className="space-y-4">
              <div className="space-y-3">
                {evidence.map((item, index) => (
                  <Card key={index} className="p-3">
                    <div className="flex items-start justify-between">
                      <div className="flex-1">
                        <div className="flex items-center gap-2 mb-2">
                          {item.correct ? (
                            <CheckCircleIcon className="w-4 h-4 text-green-500" />
                          ) : (
                            <XCircleIcon className="w-4 h-4 text-red-500" />
                          )}
                          <span className="font-medium text-sm">Question {index + 1}</span>
                          <Badge variant="outline" className="text-xs">
                            {item.attempts} attempt{item.attempts !== 1 ? 's' : ''}
                          </Badge>
                        </div>
                        <div className="text-sm space-y-1">
                          <p><strong>Your answer:</strong> {item.response}</p>
                          <p><strong>Feedback:</strong> {item.feedback}</p>
                        </div>
                      </div>
                      <div className="text-right text-xs text-gray-500">
                        {Math.round(item.confidence * 100)}% confidence
                      </div>
                    </div>
                  </Card>
                ))}
              </div>
            </TabsContent>

            <TabsContent value="progress" className="space-y-4">
              <div className="grid grid-cols-1 md:grid-cols-2 gap-6">
                <Card className="p-4">
                  <h3 className="font-semibold mb-4 flex items-center gap-2">
                    <BarChartIcon className="w-4 h-4" />
                    Performance Breakdown
                  </h3>
                  <div className="space-y-3">
                    <div>
                      <div className="flex justify-between text-sm mb-1">
                        <span>Correct on First Try</span>
                        <span>{firstAttemptPercentage}%</span>
                      </div>
                      <Progress value={firstAttemptPercentage} className="h-2" />
                    </div>
                    <div>
                      <div className="flex justify-between text-sm mb-1">
                        <span>Overall Accuracy</span>
                        <span>{accuracyPercentage}%</span>
                      </div>
                      <Progress value={accuracyPercentage} className="h-2" />
                    </div>
                  </div>
                </Card>

                <Card className="p-4">
                  <h3 className="font-semibold mb-4 flex items-center gap-2">
                    <BookOpenIcon className="w-4 h-4" />
                    Learning Insights
                  </h3>
                  <div className="text-sm space-y-2">
                    <p>
                      <strong>Total Questions:</strong> {total_cards}
                    </p>
                    <p>
                      <strong>Correct Answers:</strong> {correct_answers}
                    </p>
                    <p>
                      <strong>Success Rate:</strong> {Math.round((correct_answers / total_cards) * 100)}%
                    </p>
                    <p>
                      <strong>Learning Status:</strong>{" "}
                      <span className={accuracyPercentage >= 70 ? "text-green-600 font-medium" : "text-orange-600 font-medium"}>
                        {accuracyPercentage >= 70 ? "Mastery Achieved" : "Needs Review"}
                      </span>
                    </p>
                  </div>
                </Card>
              </div>
            </TabsContent>
          </Tabs>

          {/* Action buttons - Hidden in replay mode */}
          {!isReplayMode && (
            <div className="flex gap-3 pt-6 border-t">
              {retry_recommended && (
                <Button
                  variant="outline"
                  onClick={handleRetry}
                  disabled={isLoading}
                  className="flex items-center gap-2"
                >
                  <RefreshCwIcon className="w-4 h-4" />
                  Retry Lesson
                </Button>
              )}

              <Button
                variant="secondary"
                onClick={handleComplete}
                disabled={isLoading || !persistenceCompleted}
                className="flex-1"
              >
                {persistenceCompleted ? "Continue to Dashboard" : "Saving Progress..."}
              </Button>

              <Button
                onClick={handleContinue}
                disabled={isLoading}
                className="flex-1 flex items-center gap-2"
              >
                <span>Continue Learning</span>
                <TrophyIcon className="w-4 h-4" />
              </Button>
            </div>
          )}

          {/* Replay mode notice */}
          {isReplayMode && (
            <div className="pt-6 border-t">
              <div className="bg-gray-100 rounded-lg p-4 text-center">
                <p className="text-sm text-gray-600 italic">
                  🎬 Replay Mode - This is a summary of a completed lesson
                </p>
              </div>
            </div>
          )}

          {/* Final encouraging message */}
          <div className="text-center text-sm text-gray-600 pt-4">
            {accuracyPercentage >= 80 ? (
              "🎉 Outstanding work! You've mastered this lesson beautifully!"
            ) : accuracyPercentage >= 60 ? (
              "👏 Good job! You've shown solid understanding of the concepts!"
            ) : (
              "💪 Great effort! Learning takes practice, and you're making progress!"
            )}
          </div>
        </CardContent>
      </Card>
    );
  },
});<|MERGE_RESOLUTION|>--- conflicted
+++ resolved
@@ -259,55 +259,45 @@
             console.log('⚠️ No mastery updates to persist');
           }
 
-<<<<<<< HEAD
-          // 5. Mark session as complete
-          console.log('📊 Updating session status to complete...');
-          const sessionUpdate = {
-            endedAt: new Date().toISOString(),
-            stage: "done"
-          };
-          console.log('[Session Debug] Session update data:', sessionUpdate);
-=======
-          // 4. Compress and persist conversation history
-          if (conversation_history && conversation_history.messages.length > 0) {
-            console.log('💬 Starting conversation history compression and persistence...');
-            console.log(`[History Debug] Messages to compress: ${conversation_history.messages.length}`);
-
-            try {
-              const compressedHistory = compressConversationHistory(conversation_history);
-              const sizeKB = (compressedHistory.length / 1024).toFixed(2);
-              console.log(`[History Debug] Compressed size: ${sizeKB} KB`);
-
-              // Verify size constraint (50KB max in Appwrite)
-              if (compressedHistory.length > 50000) {
-                throw new Error(`Compressed history exceeds 50KB limit: ${sizeKB} KB`);
-              }
-
-              // Update session with compressed history
-              await sessionDriver.updateConversationHistory(session_id, compressedHistory);
-              console.log('✅ Conversation history compressed and persisted successfully');
-            } catch (historyError) {
-              console.error('⚠️ Failed to persist conversation history (non-fatal):', historyError);
-              // Continue with session completion even if history fails
+        // 5. Compress and persist conversation history
+        if (conversation_history && conversation_history.messages.length > 0) {
+          console.log('💬 Starting conversation history compression and persistence...');
+          console.log(`[History Debug] Messages to compress: ${conversation_history.messages.length}`);
+
+          try {
+            const compressedHistory = compressConversationHistory(conversation_history);
+            const sizeKB = (compressedHistory.length / 1024).toFixed(2);
+            console.log(`[History Debug] Compressed size: ${sizeKB} KB`);
+
+            // Verify size constraint (50KB max in Appwrite)
+            if (compressedHistory.length > 50000) {
+              throw new Error(`Compressed history exceeds 50KB limit: ${sizeKB} KB`);
             }
-          } else {
-            console.log('⚠️ No conversation history to persist');
+
+            // Update session with compressed history
+            await sessionDriver.updateConversationHistory(session_id, compressedHistory);
+            console.log('✅ Conversation history compressed and persisted successfully');
+          } catch (historyError) {
+            console.error('⚠️ Failed to persist conversation history (non-fatal):', historyError);
+            // Continue with session completion even if history fails
           }
-
-          // 5. Mark session as complete with proper status and score
-          console.log('📊 Marking session as completed...');
-          const finalScore = performance_analysis.overall_accuracy;
-          console.log('[Session Debug] Completing session with score:', finalScore);
->>>>>>> 334ae74b
-
-          await sessionDriver.completeSession(session_id, finalScore);
-          console.log('✅ Session marked as completed with status="completed"');
-
-          // Notify parent component (SessionChatAssistant) to update navigation prevention
-          if (onSessionStatusChange) {
-            console.log('📢 Notifying parent: session status changed to "completed"');
-            onSessionStatusChange('completed');
-          }
+        } else {
+          console.log('⚠️ No conversation history to persist');
+        }
+
+        // 6. Mark session as complete with proper status and score
+        console.log('📊 Marking session as completed...');
+        const finalScore = performance_analysis.overall_accuracy;
+        console.log('[Session Debug] Completing session with score:', finalScore);
+
+        await sessionDriver.completeSession(session_id, finalScore);
+        console.log('✅ Session marked as completed with status="completed"');
+
+        // Notify parent component (SessionChatAssistant) to update navigation prevention
+        if (onSessionStatusChange) {
+          console.log('📢 Notifying parent: session status changed to "completed"');
+          onSessionStatusChange('completed');
+        }
 
           console.log('🎉 All lesson completion data auto-persisted successfully!');
           setPersistenceCompleted(true);
